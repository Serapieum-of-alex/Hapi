[tool.poetry]
name = "hapi"
version = "1.0.5"
description = "Hydrological and Hydrodynamic modelling tool"
authors = ["Mostafa Farrag <moah.farag@gmail.com>"]

[[tool.poetry.source]]
name = "my-custom-repo"  # This name will be used in the configuration to retreive the proper credentials
url = "https://my.customrepo.com/simple/"  # URL used to download your packages from

[tool.poetry.dependencies]
python = ">=3.7.1,<3.10"
pandas = "<=1.3.2,<1.3.4"
numpy = ">=1.21.2,<1.21.4"
matplotlib = "=>3.4.2,<3.4.3"
scipy = ">=1.7.0,<1.7.2"
statsmodels = ">=0.12.2,<0.13.0"
netCDF4 = ">=1.5.5,<1.5.8"
scikit-learn = ">=0.24.2,<1.0.1"
scikit-image = "^0.18.3"
joblib = "^1.1.0"
ecmwf-api-client = "^1.6.1"
pyproj = "^3.2.1"
proj = "^0.2.0"
Shapely = "^1.8.0"
<<<<<<< HEAD
pytest = "^6.2.5"
Fiona = "^1.8.20"
geopandas = "^0.10.2"
rasterio = "^1.2.10"
rasterstats = "^0.16.0"
oasis = "^0.1.3"
ffmpeg-python = "^0.2.0"
gdal = ">=3.1.4,<3.3.4"
# gdal = { file = "/home/mostafa/Downloads/GDAL-3.3.3-cp39-cp39-win32.whl" }
pre-commit = "^2.15.0"
geopy = "^2.2.0"

=======
gdal = "^3.3.3"
loguru = "^0.5.3"
>>>>>>> 186b9899

[tool.poetry.dev-dependencies]
pytest = "^6.2.5"
pytest-cov = "^2.12.1"

coverage = {extras = ["toml"], version = "^5.4"}
safety = "^1.10.3"
mypy = "^0.910"
typeguard = "^2.12.1"

xdoctest = {extras = ["colors"], version = "^0.15.5"}
pre-commit = "^2.13.0"
flake8 = "^3.9.2"
loguru = "^0.5.3"
black = "^20.8b1"
flake8-bandit = "^2.1.2"
flake8-bugbear = "^21.4.3"
flake8-docstrings = "^1.6.0"
flake8-rst-docstrings = "^0.2.3"
pep8-naming = "^0.12.0"
darglint = "^1.8.0"
reorder-python-imports = "^2.6.0"
pre-commit-hooks = "^4.0.1"

[tool.coverage.paths]
source = ["Hapi", "*/site-packages"]

[tool.coverage.run]
branch = true
source = ["gee_utils"]

[tool.coverage.report]
show_missing = true
# fail_under = 50

[tool.isort]
multi_line_output=3
include_trailing_comma=true
force_grid_wrap=0
use_parentheses=true
line_length=88
ensure_newline_before_comments=true
profile="black"

[tool.pytest.ini_options]
minversion = "6.0"
addopts = "-ra -q"
# "--disable-pytest-warnings"
testpaths = [
    "tests",
]

[build-system]
requires = ["poetry-core>=1.0.0"]
build-backend = "poetry.core.masonry.api"<|MERGE_RESOLUTION|>--- conflicted
+++ resolved
@@ -23,7 +23,6 @@
 pyproj = "^3.2.1"
 proj = "^0.2.0"
 Shapely = "^1.8.0"
-<<<<<<< HEAD
 pytest = "^6.2.5"
 Fiona = "^1.8.20"
 geopandas = "^0.10.2"
@@ -31,15 +30,11 @@
 rasterstats = "^0.16.0"
 oasis = "^0.1.3"
 ffmpeg-python = "^0.2.0"
-gdal = ">=3.1.4,<3.3.4"
+gdal = ">=3.3.3,<3.3.4"
 # gdal = { file = "/home/mostafa/Downloads/GDAL-3.3.3-cp39-cp39-win32.whl" }
 pre-commit = "^2.15.0"
 geopy = "^2.2.0"
 
-=======
-gdal = "^3.3.3"
-loguru = "^0.5.3"
->>>>>>> 186b9899
 
 [tool.poetry.dev-dependencies]
 pytest = "^6.2.5"
