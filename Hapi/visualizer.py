""".

Created on Sat Mar 14 16:36:01 2020

@author: mofarrag
"""
import datetime as dt
import math
import os
from collections import OrderedDict

<<<<<<< HEAD
try :
    from osgeo import gdal
except ImportError:
    import gdal
=======
try:
    import gdal
except ModuleNotFoundError:
    from osgeo import gdal
>>>>>>> 186b9899

import matplotlib as mpl
import matplotlib.colors as colors
import matplotlib.pyplot as plt
import numpy as np
import pandas as pd
from HapiSM.statisticaltools import StatisticalTools as ST
from matplotlib import animation, gridspec
from matplotlib.ticker import LogFormatter
from scipy.stats import gumbel_r

from Hapi.gis.giscatchment import GISCatchment as GC
from Hapi.gis.raster import Raster

hours = list(range(1, 25))


class Visualize:
    """Visualize.

    Visualize class contains different method to animate water surface profile
    spatial data change over time, styling methods for plotting

    Methods
    -------
        1- AnimateArray
        2- CrossSections
        3- WaterSurfaceProfile
        4- CrossSections
    """

    FigureDefaultOptions = dict(
        ylabel="",
        xlabel="",
        legend="",
        legend_size=10,
        figsize=(10, 8),
        labelsize=10,
        fontsize=10,
        name="hist.tif",
        color1="#3D59AB",
        color2="#DC143C",
        linewidth=3,
        Axisfontsize=15,
    )

    linestyles = OrderedDict(
        [
            ("solid", (0, ())),  # 0
            ("loosely dotted", (0, (1, 10))),  # 1
            ("dotted", (0, (1, 5))),  # 2
            ("densely dotted", (0, (1, 1))),  # 3
            ("loosely dashed", (0, (5, 10))),  # 4
            ("dashed", (0, (5, 5))),  # 5
            ("densely dashed", (0, (5, 1))),  # 6
            ("loosely dashdotted", (0, (3, 10, 1, 10))),  # 7
            ("dashdotted", (0, (3, 5, 1, 5))),  # 8
            ("densely dashdotted", (0, (3, 1, 1, 1))),  # 9
            ("loosely dashdotdotted", (0, (3, 10, 1, 10, 1, 10))),  # 10
            ("dashdotdotted", (0, (3, 5, 1, 5, 1, 5))),  # 11
            ("densely dashdotdotted", (0, (3, 1, 1, 1, 1, 1))),  # 12
            ("densely dashdotdottededited", (0, (6, 1, 1, 1, 1, 1))),
        ]
    )  # 13

    MarkerStyleList = [
        "--o",
        ":D",
        "-.H",
        "--x",
        ":v",
        "--|",
        "-+",
        "-^",
        "--s",
        "-.*",
        "-.h",
    ]

    def __init__(self, resolution="Hourly"):
        self.resolution = "Hourly"

    @staticmethod
    def LineStyle(Style="loosely dotted"):
        """LineStyle.

        Line styles for plotting

        Parameters
        ----------
        Style : TYPE, optional
            DESCRIPTION. The default is 'loosely dotted'.

        Returns
        -------
        TYPE
            DESCRIPTION.

        """
        if type(Style) == str:
            try:
                return Visualize.linestyles[Style]
            except KeyError:
                msg = (
                    " The Style name you entered-{0}-does not exist please"
                    "choose from the available styles"
                ).format(Style)
                print(msg)
                print(list(Visualize.linestyles))
        else:
            return list(Visualize.linestyles.items())[Style][1]

    @staticmethod
    def MarkerStyle(Style):
        """MarkerStyle.

        Marker styles for plotting

        Parameters
        ----------
        Style : TYPE
            DESCRIPTION.

        Returns
        -------
        TYPE
            DESCRIPTION.

        """
        if Style > len(Visualize.MarkerStyleList) - 1:
            Style = Style % len(Visualize.MarkerStyleList)
        return Visualize.MarkerStyleList[Style]

    def GroundSurface(
        self,
        Sub,
        fromxs="",
        toxs="",
        floodplain=False,
        plotlateral=False,
        nxlabels=10,
        figsize=(20, 10),
        LateralsColor="red",
        LaterlasLineWidth=1,
        option=1,
        size=50,
    ):
        """Plot the longitudinal profile of the segment.

        Parameters
        ----------
        Sub : TYPE
            DESCRIPTION.
        XSID : TYPE, optional
            DESCRIPTION. The default is ''.
        xsbefore : TYPE, optional
            DESCRIPTION. The default is 10.
        xsafter : TYPE, optional
            DESCRIPTION. The default is 10.
        FloodPlain : TYPE, optional
            DESCRIPTION. The default is False.
        PlotLateral : TYPE, optional
            DESCRIPTION. The default is False.

        Returns
        -------
        None.

        """
        GroundSurfacefig = plt.figure(70, figsize=figsize)
        gs = gridspec.GridSpec(nrows=2, ncols=6, figure=GroundSurfacefig)
        axGS = GroundSurfacefig.add_subplot(gs[0:2, 0:6])

        if fromxs == "":
            fromxs = Sub.xsname[0]

        if toxs == "":
            toxs = Sub.xsname[-1]
            # axGS.set_xticks(Sub.xsname)
        # else:
        # not the whole sub-basin
        axGS.set_xticks(list(range(fromxs, toxs)))
        axGS.set_xticklabels(list(range(fromxs, toxs)))

        axGS.set_xlim(fromxs - 1, toxs + 1)

        axGS.tick_params(labelsize=8)
        # plot dikes
        axGS.plot(
            Sub.xsname,
            Sub.crosssections["zl"],
            "k--",
            dashes=(5, 1),
            linewidth=2,
            label="Left Dike",
        )
        axGS.plot(
            Sub.xsname, Sub.crosssections["zr"], "k.-", linewidth=2, label="Right Dike"
        )

        if floodplain:
            fpl = (
                Sub.crosssections["gl"]
                + Sub.crosssections["dbf"]
                + Sub.crosssections["hl"]
            )
            fpr = (
                Sub.crosssections["gl"]
                + Sub.crosssections["dbf"]
                + Sub.crosssections["hr"]
            )
            axGS.plot(Sub.xsname, fpl, "b-.", linewidth=2, label="Floodplain left")
            axGS.plot(Sub.xsname, fpr, "r-.", linewidth=2, label="Floodplain right")

        if plotlateral:
            if hasattr(Sub, "LateralsTable"):
                if option == 1:
                    # plot location of laterals
                    for i in range(len(Sub.LateralsTable)):
                        axGS.vlines(
                            Sub.LateralsTable[i],
                            0,
                            int(Sub.Result1D["q"].max()),
                            colors=LateralsColor,
                            linestyles="dashed",
                            linewidth=LaterlasLineWidth,
                        )
                else:
                    lat = pd.DataFrame()
                    lat["xsid"] = Sub.LateralsTable
                    lat = lat.merge(Sub.crosssections, on="xsid", how="left")

                    axGS.scatter(
                        Sub.LateralsTable,
                        lat["gl"].tolist(),
                        c=LateralsColor,
                        linewidth=LaterlasLineWidth,
                        zorder=10,
                        s=size,
                    )
            else:
                print(" Please Read the Laterals data")

        maxelevel1 = max(
            Sub.crosssections.loc[Sub.crosssections["xsid"] >= fromxs, "zr"][
                Sub.crosssections["xsid"] <= toxs
            ]
        )
        maxelevel2 = max(
            Sub.crosssections.loc[Sub.crosssections["xsid"] >= fromxs, "zl"][
                Sub.crosssections["xsid"] <= toxs
            ]
        )
        maxlelv = max(maxelevel1, maxelevel2)
        minlev = Sub.crosssections.loc[Sub.crosssections["xsid"] == toxs, "gl"].values
        axGS.set_ylim(minlev - 5, maxlelv + 5)

        # plot the bedlevel/baklevel
        if Sub.version == 1:
            axGS.plot(
                Sub.xsname,
                Sub.crosssections["gl"],
                "k-",
                linewidth=5,
                label="Bankful level",
            )
        else:
            axGS.plot(
                Sub.xsname,
                Sub.crosssections["gl"],
                "k-",
                linewidth=5,
                label="Ground level",
            )
            axGS.plot(
                Sub.xsname,
                Sub.crosssections["gl"] + Sub.crosssections["dbf"],
                "k",
                linewidth=2,
                label="Bankful depth",
            )

        if nxlabels != "":
            start, end = axGS.get_xlim()
            label_list = [int(i) for i in np.linspace(start, end, nxlabels)]
            axGS.xaxis.set_ticks(label_list)
        title = "Water surface Profile Simulation Subid = {0}".format(Sub.id)
        axGS.set_title(title, fontsize=15)
        axGS.legend(fontsize=15)
        axGS.set_xlabel("Profile", fontsize=15)
        axGS.set_ylabel("Elevation m", fontsize=15)
        axGS.grid()

        GroundSurfacefig.tight_layout()

    def WaterSurfaceProfile(
        self,
        Sub,
        start,
        end,
        fps=100,
        fromxs="",
        toxs="",
        fmt="%Y-%m-%d",
        figsize=(20, 10),
        textlocation=(1, 1),
        LateralsColor="#3D59AB",
        LaterlasLineWidth=1,
        xaxislabelsize=10,
        yaxislabelsize=10,
        nxlabels=10,
        xticklabelsize=8,
        Lastsegment=True,
        floodplain=True,
    ):
        """WaterSurfaceProfile.

        Plot water surface profile

        Parameters
        ----------
        Sub : [Object]
            Sub-object created as a sub class from River object.
        start : [datetime object]
            starting date of the simulation.
        end : [datetime object]
            end date of the simulation.
        fps : [integer], optional
             It is an optional integer value that represents the delay between
             each frame in milliseconds. Its default is 100.
        fromxs : [integer], optional
            number of cross sections to be displayed before the chosen cross
            section . The default is 10.
        toxs : [integer], optional
            number of cross sections to be displayed after the chosen cross
            section . The default is 10.
        xticklabelsize: []

        nxlabels:[]

        yaxislabelsize: []

        LaterlasLineWidth: []

        xaxislabelsize:[]

        LateralsColor: []

        textlocation: []

        fmt: []

        figsize: []

        Lastxs: []

        Returns
        -------



        """
        if isinstance(start, str):
            start = dt.datetime.strptime(start, fmt)

        if isinstance(end, str):
            end = dt.datetime.strptime(end, fmt)
        msg = """The start date does not exist in the results, Results are
            between {0} and  {1}""".format(
            Sub.firstday, Sub.lastday
        )
        assert start in Sub.referenceindex_results, msg

        msg = """ The end date does not exist in the results, Results are
            between {0} and  {1}""".format(
            Sub.firstday, Sub.lastday
        )
        assert end in Sub.referenceindex_results, msg

        msg = """please read the boundary condition files using the
            'ReadBoundaryConditions' method """
        assert hasattr(Sub, "QBC"), msg

        msg = """ start Simulation date should be before the end simulation
            date """
        assert start < end, msg

        if Sub.from_beginning == 1:
            Period = Sub.daylist[
                np.where(Sub.referenceindex == start)[0][0] : np.where(
                    Sub.referenceindex == end
                )[0][0]
                + 1
            ]
        else:
            ii = Sub.DateToIndex(start)
            ii2 = Sub.DateToIndex(end)
            Period = list(range(ii, ii2 + 1))

        counter = [(i, j) for i in Period for j in hours]

        fig = plt.figure(60, figsize=figsize)
        gs = gridspec.GridSpec(nrows=2, ncols=6, figure=fig)
        ax1 = fig.add_subplot(gs[0, 2:6])
        ax1.set_ylim(0, int(Sub.Result1D["q"].max()))

        if fromxs == "":
            # xs = 0
            # plot the whole sub-basin
            fromxs = Sub.xsname[0]
        else:
            # xs = 1
            # not the whole sub-basin
            if fromxs < Sub.xsname[0]:
                fromxs = Sub.xsname[0]

        if toxs == "":
            toxs = Sub.xsname[-1]
        else:
            if toxs > Sub.xsname[-1]:
                toxs = Sub.xsname[-1]

        ax1.set_xlim(fromxs - 1, toxs + 1)
        ax1.set_xticks(list(range(fromxs, toxs + 1)))
        ax1.set_xticklabels(list(range(fromxs, toxs + 1)))

        ax1.tick_params(labelsize=xticklabelsize)
        ax1.locator_params(axis="x", nbins=nxlabels)

        ax1.set_xlabel("Cross section No", fontsize=xaxislabelsize)
        ax1.set_ylabel("Discharge (m3/s)", fontsize=yaxislabelsize, labelpad=0.3)
        ax1.set_title("Sub-Basin" + " " + str(Sub.id), fontsize=15)
        ax1.legend(["Discharge"], fontsize=15)

        # plot location of laterals
        for i in range(len(Sub.LateralsTable)):
            ax1.vlines(
                Sub.LateralsTable[i],
                0,
                int(Sub.Result1D["q"].max()),
                colors=LateralsColor,
                linestyles="dashed",
                linewidth=LaterlasLineWidth,
            )

        lat = pd.DataFrame()
        lat["xsid"] = Sub.LateralsTable
        lat = lat.merge(Sub.crosssections, on="xsid", how="left")

        lim = ax1.get_ylim()
        y = np.ones(len(Sub.LateralsTable), dtype=int) * (lim[1] - 50)
        lat = ax1.scatter(
            Sub.LateralsTable,
            y,
            c=LateralsColor,
            linewidth=LaterlasLineWidth,
            zorder=10,
            s=50,
        )

        (q_line,) = ax1.plot([], [], linewidth=5)
        ax1.grid()

        ### BC
        # Q
        ax2 = fig.add_subplot(gs[0, 1])
        ax2.set_xlim(1, 25)
        ax2.set_ylim(0, int(Sub.QBC.max().max()) + 1)

        ax2.set_xlabel("Time", fontsize=yaxislabelsize)
        ax2.set_ylabel("Q (m3/s)", fontsize=yaxislabelsize, labelpad=0.1)
        ax2.set_title("BC - Q", fontsize=20)
        ax2.legend(["Q"], fontsize=15)

        (bc_q_line,) = ax2.plot([], [], linewidth=5)
        bc_q_point = ax2.scatter([], [], s=300)
        ax2.grid()

        # h
        ax3 = fig.add_subplot(gs[0, 0])
        ax3.set_xlim(1, 25)
        ax3.set_ylim(float(Sub.HBC.min().min()), float(Sub.HBC.max().max()))

        ax3.set_xlabel("Time", fontsize=yaxislabelsize)
        ax3.set_ylabel("water level", fontsize=yaxislabelsize, labelpad=0.5)
        ax3.set_title("BC - H", fontsize=20)
        ax3.legend(["WL"], fontsize=10)

        (bc_h_line,) = ax3.plot([], [], linewidth=5)
        bc_h_point = ax3.scatter([], [], s=300)
        ax3.grid()

        # water surface profile
        ax4 = fig.add_subplot(gs[1, 0:6])

        ymax1 = max(
            Sub.crosssections.loc[Sub.crosssections["xsid"] >= fromxs, "zr"][
                Sub.crosssections["xsid"] <= toxs
            ]
        )
        ymax2 = max(
            Sub.crosssections.loc[Sub.crosssections["xsid"] >= fromxs, "zl"][
                Sub.crosssections["xsid"] <= toxs
            ]
        )
        ymax = max(ymax1, ymax2)
        minlev = Sub.crosssections.loc[Sub.crosssections["xsid"] == toxs, "gl"].values
        ax4.set_ylim(minlev - 5, ymax + 5)
        ax4.set_xlim(fromxs - 1, toxs + 1)
        ax4.set_xticks(list(range(fromxs, toxs + 1)))
        ax4.set_xticklabels(list(range(fromxs, toxs + 1)))

        ax4.tick_params(labelsize=xticklabelsize)
        ax4.locator_params(axis="x", nbins=nxlabels)

        ax4.plot(
            Sub.xsname,
            Sub.crosssections["zl"],
            "k--",
            dashes=(5, 1),
            linewidth=2,
            label="Left Dike",
        )
        ax4.plot(
            Sub.xsname, Sub.crosssections["zr"], "k.-", linewidth=2, label="Right Dike"
        )

        if Sub.version == 1:
            ax4.plot(
                Sub.xsname,
                Sub.crosssections["gl"],
                "k-",
                linewidth=5,
                label="Bankful level",
            )
        else:
            ax4.plot(
                Sub.xsname,
                Sub.crosssections["gl"],
                "k-",
                linewidth=5,
                label="Ground level",
            )
            ax4.plot(
                Sub.xsname,
                Sub.crosssections["gl"] + Sub.crosssections["dbf"],
                "k",
                linewidth=2,
                label="Bankful depth",
            )

        if floodplain:
            fpl = (
                Sub.crosssections["gl"]
                + Sub.crosssections["dbf"]
                + Sub.crosssections["hl"]
            )
            fpr = (
                Sub.crosssections["gl"]
                + Sub.crosssections["dbf"]
                + Sub.crosssections["hr"]
            )
            ax4.plot(Sub.xsname, fpl, "b-.", linewidth=2, label="Floodplain left")
            ax4.plot(Sub.xsname, fpr, "r-.", linewidth=2, label="Floodplain right")

        ax4.set_title("Water surface Profile Simulation", fontsize=15)
        ax4.legend(fontsize=15)
        ax4.set_xlabel("Profile", fontsize=yaxislabelsize)
        ax4.set_ylabel("Elevation m", fontsize=yaxislabelsize)
        ax4.grid()

        # plot location of laterals
        for i in range(len(Sub.LateralsTable)):
            ymin = Sub.crosssections.loc[
                Sub.crosssections["xsid"] == Sub.LateralsTable[i], "gl"
            ].values[0]
            ax4.vlines(
                Sub.LateralsTable[i],
                ymin,
                ymax,
                colors=LateralsColor,
                linestyles="dashed",
                linewidth=LaterlasLineWidth,
            )

        day_text = ax4.annotate(
            "",
            xy=(
                fromxs + textlocation[0],
                Sub.crosssections.loc[Sub.crosssections["xsid"] == toxs, "gl"].values
                + textlocation[1],
            ),
            fontsize=20,
        )

        (wl_line,) = ax4.plot([], [], linewidth=5)
        (hLline,) = ax4.plot([], [], linewidth=5)

        gs.update(wspace=0.2, hspace=0.2, top=0.96, bottom=0.1, left=0.05, right=0.96)
        # animation
        plt.show()

        def init_q():
            q_line.set_data([], [])
            wl_line.set_data([], [])
            hLline.set_data([], [])
            day_text.set_text("")

            bc_q_line.set_data([], [])
            bc_h_line.set_data([], [])
            # bc_q_point
            # bc_h_point
            lat.set_sizes([])

            return (
                q_line,
                wl_line,
                hLline,
                day_text,
                bc_q_line,
                bc_h_line,
                bc_q_point,
                bc_h_point,
                lat,
            )

        # animation function. this is called sequentially
        def animate_q(i):
            x = Sub.xsname
            y = Sub.Result1D.loc[Sub.Result1D["day"] == counter[i][0], "q"][
                Sub.Result1D["hour"] == counter[i][1]
            ]
            # the Saintvenant subroutine writes the
            # results of the last xs in the next segment with the current
            # segment
            if not Lastsegment:
                y = y.values[:-1]

            q_line.set_data(x, y)

            day = Sub.referenceindex.loc[counter[i][0], "date"]

            if len(Sub.LateralsTable) > 0:
                lat.set_sizes(
                    sizes=Sub.Laterals.loc[day, Sub.LateralsTable].values * 100
                )

            day_text.set_text("day = " + str(day + dt.timedelta(hours=counter[i][1])))

            y = Sub.Result1D.loc[Sub.Result1D["day"] == counter[i][0], "wl"][
                Sub.Result1D["hour"] == counter[i][1]
            ]
            # the Saintvenant subroutine writes the results
            # of the last xs in the next segment with the current segment
            if not Lastsegment:
                y = y.values[:-1]

            wl_line.set_data(x, y)

            y = (
                Sub.Result1D.loc[Sub.Result1D["day"] == counter[i][0], "h"][
                    Sub.Result1D["hour"] == counter[i][1]
                ]
                * 2
            )
            # temporary as now the Saintvenant subroutine writes the results
            # of the last xs in the next segment with the current segment
            if not Lastsegment:
                y = y.values[:-1]

            y = (
                y
                + Sub.crosssections.loc[
                    Sub.crosssections.index[len(Sub.xsname) - 1], "gl"
                ]
            )
            hLline.set_data(x, y)

            x = Sub.QBC.columns.values

            y = Sub.QBC.loc[Sub.referenceindex.loc[counter[i][0], "date"]].values
            bc_q_line.set_data(x, y)

            y = Sub.HBC.loc[Sub.referenceindex.loc[counter[i][0], "date"]].values
            bc_h_line.set_data(x, y)

            x = counter[i][1]
            y = Sub.referenceindex.loc[counter[i][0], "date"]
            scatter1 = ax2.scatter(x, Sub.QBC[x][y], s=300)
            scatter2 = ax3.scatter(x, Sub.HBC[x][y], s=300)

            return (
                q_line,
                wl_line,
                hLline,
                day_text,
                bc_q_line,
                bc_h_line,
                scatter1,
                scatter1,
                scatter2,
                lat,
            )

        # plt.tight_layout()

        Anim = animation.FuncAnimation(
            fig,
            animate_q,
            init_func=init_q,
            frames=np.shape(counter)[0],
            interval=fps,
            blit=True,
        )
        self.Anim = Anim
        return Anim

    def WaterSurfaceProfile1Min(
        self,
        Sub,
        start,
        end,
        interval=0.00002,
        fromxs="",
        toxs="",
        fmt="%Y-%m-%d",
        figsize=(20, 10),
        textlocation=(1, 1),
        LateralsColor="#3D59AB",
        LaterlasLineWidth=1,
        xaxislabelsize=10,
        yaxislabelsize=10,
        nxlabels=20,
        xticklabelsize=8,
        floodplain=True,
    ):
        """WaterSurfaceProfile1Min.

        Plot water surface profile for 1 min data

        Parameters
        ----------
        Sub : TYPE
            DESCRIPTION.
        plotstart : TYPE
            DESCRIPTION.
        plotend : TYPE
            DESCRIPTION.
        interval : TYPE, optional
            DESCRIPTION. The default is 0.00002.
        xs : TYPE, optional
            DESCRIPTION. The default is 0.
        xsbefore : TYPE, optional
            DESCRIPTION. The default is 10.
        xsafter : TYPE, optional
            DESCRIPTION. The default is 10.

        Returns
        -------
        TYPE
            DESCRIPTION.

        """
        start = dt.datetime.strptime(start, fmt)
        end = dt.datetime.strptime(end, fmt) - dt.timedelta(minutes=int(Sub.dt / 60))

        assert start in Sub.h.index, (
            "plot start date in not in the 1min results, the results starts from "
            + str(Sub.h.index[0])
            + " - and ends on "
            + str(Sub.h.index[-1])
        )
        assert end in Sub.h.index, (
            "plot end date in not in the 1min results, the results starts from "
            + str(Sub.h.index[0])
            + " - and ends on "
            + str(Sub.h.index[-1])
        )

        counter = Sub.h.index[
            np.where(Sub.h.index == start)[0][0] : np.where(Sub.h.index == end)[0][0]
        ]
        nstep = (
            len(pd.date_range(start, start + dt.timedelta(days=1), freq=Sub.freq)) - 1
        )

        fig2 = plt.figure(20, figsize=(20, 10))
        gs = gridspec.GridSpec(nrows=2, ncols=6, figure=fig2)

        ax1 = fig2.add_subplot(gs[0, 2:6])

        if fromxs == "":
            fromxs = Sub.xsname[0]
            toxs = Sub.xsname[-1]
        else:
            if fromxs < Sub.xsname[0]:
                fromxs = Sub.xsname[0]

            if toxs > Sub.xsname[-1]:
                toxs = Sub.xsname[-1]

        ax1.set_xlim(fromxs - 1, toxs + 1)

        ax1.set_xticks(list(range(fromxs, toxs + 1)))
        ax1.set_xticklabels(list(range(fromxs, toxs + 1)))

        ax1.tick_params(labelsize=xticklabelsize)
        ax1.locator_params(axis="x", nbins=nxlabels)

        ax1.set_xlabel("Cross section No", fontsize=xaxislabelsize)
        ax1.set_ylabel("Discharge (m3/s)", fontsize=yaxislabelsize, labelpad=0.5)
        ax1.set_title("Sub-Basin" + " " + str(Sub.id), fontsize=15)
        ax1.legend(["Discharge"], fontsize=15)
        ax1.set_ylim(0, int(Sub.q.max().max()))

        if Sub.version < 4:
            # ax1.set_ylim(0, int(Sub.Result1D['q'].max()))

            # plot location of laterals
            for i in range(len(Sub.LateralsTable)):
                ax1.vlines(
                    Sub.LateralsTable[i],
                    0,
                    int(int(Sub.q.max().max())),
                    colors=LateralsColor,
                    linestyles="dashed",
                    linewidth=LaterlasLineWidth,
                )

            lat = pd.DataFrame()
            lat["xsid"] = Sub.LateralsTable
            lat = lat.merge(Sub.crosssections, on="xsid", how="left")

            lim = ax1.get_ylim()
            y = np.ones(len(Sub.LateralsTable), dtype=int) * (lim[1] - 50)
            lat = ax1.scatter(
                Sub.LateralsTable,
                y,
                c=LateralsColor,
                linewidth=LaterlasLineWidth,
                zorder=10,
                s=50,
            )
        else:
            ax1.set_ylim(0, int(Sub.q.max().max()))

        (q_line,) = ax1.plot([], [], linewidth=5)
        ax1.grid()

        ### BC
        # Q
        ax2 = fig2.add_subplot(gs[0, 1:2])
        ax2.set_xlim(1, nstep)
        if Sub.version < 4:
            ax2.set_ylim(0, int(Sub.QBCmin.max().max()))
        else:
            ax2.set_ylim(0, int(Sub.USBC.max()))

        ax2.set_xlabel("Time", fontsize=yaxislabelsize)
        ax2.set_ylabel("Q (m3/s)", fontsize=yaxislabelsize, labelpad=0.1)
        ax2.set_title("BC - Q", fontsize=20)
        ax2.legend(["Q"], fontsize=15)

        (bc_q_line,) = ax2.plot([], [], linewidth=5)
        bc_q_point = ax2.scatter([], [], s=150)
        ax2.grid()

        # h
        ax3 = fig2.add_subplot(gs[0, 0:1])
        ax3.set_xlim(1, nstep)
        if Sub.version < 4:
            ax3.set_ylim(float(Sub.HBCmin.min().min()), float(Sub.HBCmin.max().max()))

        ax3.set_xlabel("Time", fontsize=yaxislabelsize)
        ax3.set_ylabel("water level", fontsize=yaxislabelsize, labelpad=0.5)
        ax3.set_title("BC - H", fontsize=20)
        ax3.legend(["WL"], fontsize=10)

        (bc_h_line,) = ax3.plot([], [], linewidth=5)
        bc_h_point = ax3.scatter([], [], s=150)

        ax3.grid()

        # water surface profile
        ax4 = fig2.add_subplot(gs[1, 0:6])

        ymax1 = max(
            Sub.crosssections.loc[Sub.crosssections["xsid"] >= fromxs, "zr"][
                Sub.crosssections["xsid"] <= toxs
            ]
        )
        ymax2 = max(
            Sub.crosssections.loc[Sub.crosssections["xsid"] >= fromxs, "zl"][
                Sub.crosssections["xsid"] <= toxs
            ]
        )
        ymax = max(ymax1, ymax2)
        minlev = Sub.crosssections.loc[Sub.crosssections["xsid"] == toxs, "gl"].values
        ax4.set_ylim(minlev - 5, ymax + 5)
        ax4.set_xlim(fromxs - 1, toxs + 1)
        ax4.set_xticks(list(range(fromxs, toxs + 1)))

        ax4.tick_params(labelsize=xaxislabelsize)
        ax4.locator_params(axis="x", nbins=nxlabels)

        ax4.plot(
            Sub.xsname,
            Sub.crosssections["zl"],
            "k--",
            dashes=(5, 1),
            linewidth=2,
            label="Left Dike",
        )
        ax4.plot(
            Sub.xsname, Sub.crosssections["zr"], "k.-", linewidth=2, label="Right Dike"
        )

        if Sub.version == 1:
            ax4.plot(
                Sub.xsname,
                Sub.crosssections["gl"],
                "k-",
                linewidth=5,
                label="Bankful level",
            )
        else:
            ax4.plot(
                Sub.xsname,
                Sub.crosssections["gl"],
                "k-",
                linewidth=5,
                label="Ground level",
            )
            ax4.plot(
                Sub.xsname,
                Sub.crosssections["gl"] + Sub.crosssections["dbf"],
                "k",
                linewidth=2,
                label="Bankful depth",
            )

        if floodplain:
            fpl = (
                Sub.crosssections["gl"]
                + Sub.crosssections["dbf"]
                + Sub.crosssections["hl"]
            )
            fpr = (
                Sub.crosssections["gl"]
                + Sub.crosssections["dbf"]
                + Sub.crosssections["hr"]
            )
            ax4.plot(Sub.xsname, fpl, "b-.", linewidth=2, label="Floodplain left")
            ax4.plot(Sub.xsname, fpr, "r-.", linewidth=2, label="Floodplain right")

        ax4.set_title("Water surface Profile Simulation", fontsize=15)
        ax4.legend(fontsize=10)
        ax4.set_xlabel("Profile", fontsize=10)
        ax4.set_ylabel("Elevation m", fontsize=10)
        ax4.grid()

        # plot location of laterals
        for i in range(len(Sub.LateralsTable)):
            ymin = Sub.crosssections.loc[
                Sub.crosssections["xsid"] == Sub.LateralsTable[i], "gl"
            ].values[0]
            ax4.vlines(
                Sub.LateralsTable[i],
                ymin,
                ymax,
                colors=LateralsColor,
                linestyles="dashed",
                linewidth=LaterlasLineWidth,
            )

        day_text = ax4.annotate(
            "",
            xy=(
                fromxs + textlocation[0],
                Sub.crosssections.loc[Sub.crosssections["xsid"] == toxs, "gl"].values
                + textlocation[1],
            ),
            fontsize=20,
        )

        # if xs == 0:
        #     day_text = ax4.annotate('',
        #                             xy=(Sub.xsname[0],
        #                                 Sub.crosssections['gl'].min()),
        #                             fontsize=20)
        # else:
        #     day_text = ax4.annotate('',
        #                             xy=(fromxs + textlocation,
        #                             Sub.crosssections.loc[
        #                             Sub.crosssections['xsid'] == toxs, 'gl'].values + 1),
        #                             fontsize=20)

        (wl_line,) = ax4.plot([], [], linewidth=5)
        (hLline,) = ax4.plot([], [], linewidth=5)

        gs.update(wspace=0.2, hspace=0.2, top=0.96, bottom=0.1, left=0.05, right=0.96)
        # animation
        plt.show()

        # animation
        def init_min():
            q_line.set_data([], [])
            wl_line.set_data([], [])
            day_text.set_text("")
            bc_q_line.set_data([], [])
            bc_h_line.set_data([], [])
            # bc_q_point
            # bc_h_point
            lat.set_sizes([])

            return (
                q_line,
                wl_line,
                bc_q_line,
                bc_h_line,
                bc_q_point,
                bc_h_point,
                day_text,
                lat,
            )

        # animation function. this is called sequentially
        def animate_min(i):

            day_text.set_text("Date = " + str(counter[i]))
            # discharge (ax1)
            x = Sub.xsname
            y = Sub.q[Sub.q.index == counter[i]].values[0]
            q_line.set_data(x, y)

            # water level (ax4)
            y = Sub.h.loc[Sub.q.index == counter[i]].values[0]
            wl_line.set_data(x, y)

            day = counter[i].floor(freq="D")

            lat.set_sizes(sizes=Sub.Laterals.loc[day, Sub.LateralsTable].values * 100)

            # BC Q (ax2)

            x = Sub.QBCmin.columns.values

            y = Sub.QBCmin.loc[day].values
            bc_q_line.set_data(x, y)

            # BC H (ax3)
            y = Sub.HBCmin.loc[day].values
            bc_h_line.set_data(x, y)

            # BC Q point (ax2)
            x = ((counter[i] - day).seconds / 60) + 1
            # y = dt.datetime(counter[i].year, counter[i].month, counter[i].day)

            scatter1 = ax2.scatter(x, Sub.QBCmin[x][day], s=150)

            # BC h point (ax3)
            scatter2 = ax3.scatter(x, Sub.HBCmin[x][day], s=150)

            return (
                q_line,
                wl_line,
                bc_q_line,
                bc_h_line,
                scatter1,
                scatter2,
                day_text,
                lat,
            )

        # plt.tight_layout()

        anim = animation.FuncAnimation(
            fig2,
            animate_min,
            init_func=init_min,
            frames=np.shape(counter)[0],
            interval=interval,
            blit=True,
        )
        self.anim = anim
        return anim

    def river1d(
        self,
        Sub,
        start,
        end,
        interval=0.00002,
        xs=0,
        xsbefore=10,
        xsafter=10,
        fmt="%Y-%m-%d",
        textlocation=2,
        xaxislabelsize=15,
        yaxislabelsize=15,
        nxlabels=50,
        plotbanhfuldepth=False,
    ):
        """river1d.

        plot river 1D

        Parameters
        ----------
        Sub : TYPE
            DESCRIPTION.
        start : TYPE
            DESCRIPTION.
        end : TYPE
            DESCRIPTION.
        interval : TYPE, optional
            DESCRIPTION. The default is 0.00002.
        xs : TYPE, optional
            DESCRIPTION. The default is 0.
        xsbefore : TYPE, optional
            DESCRIPTION. The default is 10.
        xsafter : TYPE, optional
            DESCRIPTION. The default is 10.

        Returns
        -------
        TYPE
            DESCRIPTION.

        """
        if isinstance(start, str):
            start = dt.datetime.strptime(start, fmt)

        if isinstance(end, str):
            end = dt.datetime.strptime(end, fmt)

        msg = (
            "plot start date in not in the 1min results, the results starts"
            " from {0} - and ends on {1} "
        )

        assert start in Sub.referenceindex_results, msg.format(
            Sub.referenceindex_results[0], Sub.referenceindex_results[-1]
        )

        assert end in Sub.referenceindex_results, msg.format(
            Sub.referenceindex_results[0], Sub.referenceindex_results[-1]
        )

        counter = Sub.referenceindex_results[
            np.where(Sub.referenceindex_results == start)[0][0] : np.where(
                Sub.referenceindex_results == end
            )[0][0]
            + 1
        ]

        margin = 10
        fig2 = plt.figure(20, figsize=(20, 10))
        gs = gridspec.GridSpec(nrows=2, ncols=6, figure=fig2)

        # USBC
        ax1 = fig2.add_subplot(gs[0, 0])
        # ax1.set_xlim(1, 1440)
        ax1.set_ylim(0, int(Sub.usbc.max() + margin))
        ax1.set_xlabel("Time", fontsize=15)
        if Sub.usbc.columns[0] == "q":
            # ax1.set_ylabel('USBC - Q (m3/s)', fontsize=15)
            ax1.set_title("USBC - Q (m3/s)", fontsize=20)
        else:
            # ax1.set_ylabel('USBC - H (m)', fontsize=15)
            ax1.set_title("USBC - H (m)", fontsize=20)
        # ax1.legend(["Q"], fontsize=10)
        ax1.set_xlim(1, 25)
        (usbc_line,) = ax1.plot([], [], linewidth=5)
        # usbc_point = ax1.scatter([], [], s=150)
        ax1.grid()

        ax2 = fig2.add_subplot(gs[0, 1:5])
        if xs == 0:
            # plot the whole sub-basin
            ax2.set_xlim(Sub.xsname[0] - 1, Sub.xsname[-1] + 1)
            ax2.set_xticks(Sub.xsname)
            ax2.set_xticklabels(Sub.xsname)

            FigureFirstXS = Sub.xsname[0]
            FigureLastXS = Sub.xsname[-1]
        else:
            # not the whole sub-basin
            FigureFirstXS = Sub.xsname[xs] - xsbefore
            if FigureFirstXS < Sub.xsname[0]:
                FigureFirstXS = Sub.xsname[0]

            FigureLastXS = Sub.xsname[xs] + xsafter
            if FigureLastXS > Sub.xsname[-1]:
                FigureLastXS = Sub.xsname[-1]

            ax2.set_xlim(FigureFirstXS, FigureLastXS)
            ax2.set_xticks(list(range(FigureFirstXS, FigureLastXS)))
            ax2.set_xticklabels(list(range(FigureFirstXS, FigureLastXS)))

        ax2.set_ylim(np.nanmin(Sub.q) - 10, int(np.nanmax(Sub.q)) + 10)
        ax2.tick_params(labelsize=xaxislabelsize)
        ax2.locator_params(axis="x", nbins=nxlabels)
        ax2.set_xlabel("Cross section No", fontsize=xaxislabelsize)
        ax2.set_title("Discharge (m3/s)", fontsize=20)
        # ax2.set_ylabel('Discharge (m3/s)', fontsize=yaxislabelsize, labelpad=0.5)
        ax2.legend(["Discharge"], fontsize=15)

        (q_line,) = ax2.plot([], [], linewidth=5)
        ax2.grid()

        ### BC

        # DSBC
        ax3 = fig2.add_subplot(gs[0, 5:6])
        ax3.set_xlim(1, 25)
        ax3.set_ylim(0, float(Sub.dsbc.min() + margin))

        ax3.set_xlabel("Time", fontsize=15)
        if Sub.dsbc.columns[0] == "q":
            # ax3.set_ylabel('DSBC', fontsize=15, labelpad=0.5)
            ax3.set_title("DSBC - Q (m3/s)", fontsize=20)
        else:
            # ax3.set_ylabel('USBC', fontsize=15, labelpad=0.5)
            ax3.set_title("DSBC - H(m)", fontsize=20)

        # ax3.legend(["WL"], fontsize=10)

        (dsbc_line,) = ax3.plot([], [], linewidth=5)
        # dsbc_point = ax3.scatter([], [], s=300)
        ax3.grid()

        # water surface profile
        ax4 = fig2.add_subplot(gs[1, 0:6])

        if xs == 0:
            ax4.set_xlim(Sub.xsname[0] - 1, Sub.xsname[-1] + 1)
            ax4.set_xticks(Sub.xsname)
            ymin = Sub.crosssections.loc[
                Sub.crosssections["xsid"] == FigureFirstXS, "bed level"
            ].values.min()
            ymax = Sub.crosssections.loc[
                Sub.crosssections["xsid"] == FigureFirstXS, "bed level"
            ].values.max()
            ax4.set_ylim(ymin, ymax + np.nanmax(Sub.h) + 5)
        else:
            ax4.set_xlim(FigureFirstXS, FigureLastXS)
            ax4.set_xticks(list(range(FigureFirstXS, FigureLastXS)))
            ax4.set_ylim(
                Sub.crosssections.loc[
                    Sub.crosssections["xsid"] == FigureFirstXS, "bed level"
                ].values,
                Sub.crosssections.loc[
                    Sub.crosssections["xsid"] == FigureLastXS, "zr"
                ].values
                + 5,
            )

        ax4.tick_params(labelsize=xaxislabelsize)
        ax4.locator_params(axis="x", nbins=nxlabels)

        ax4.plot(
            Sub.xsname,
            Sub.crosssections["bed level"],
            "k-",
            linewidth=5,
            label="Ground level",
        )
        if plotbanhfuldepth:
            ax4.plot(
                Sub.xsname,
                Sub.crosssections["bed level"] + Sub.crosssections["depth"],
                "k",
                linewidth=2,
                label="Bankful depth",
            )

        ax4.set_title("Water surface Profile Simulation", fontsize=15)
        ax4.legend(["Ground level", "Bankful depth"], fontsize=10)
        ax4.set_xlabel("Profile", fontsize=10)
        ax4.set_ylabel("Elevation m", fontsize=10)
        ax4.grid()

        if xs == 0:
            textlocation = textlocation + Sub.xsname[0]
            day_text = ax4.annotate(
                " ",
                xy=(textlocation, Sub.crosssections["bed level"].min() + 1),
                fontsize=20,
            )
        else:
            day_text = ax4.annotate(
                " ",
                xy=(
                    FigureFirstXS + textlocation,
                    Sub.crosssections.loc[
                        Sub.crosssections["xsid"] == FigureLastXS, "gl"
                    ].values
                    + 1,
                ),
                fontsize=20,
            )

        (wl_line,) = ax4.plot([], [], linewidth=5)

        gs.update(wspace=0.2, hspace=0.2, top=0.96, bottom=0.1, left=0.05, right=0.96)
        # animation
        plt.show()

        # animation
        def init_min():
            q_line.set_data([], [])
            wl_line.set_data([], [])
            day_text.set_text("")
            usbc_line.set_data([], [])
            dsbc_line.set_data([], [])
            # bc_q_point
            return q_line, wl_line, day_text, usbc_line, dsbc_line

        # animation function. this is called sequentially
        def animate_min(i):
            day_text.set_text("Date = " + str(counter[i]))

            # discharge (ax1)
            x = Sub.xsname

            y = Sub.q[np.where(Sub.referenceindex_results == counter[i])[0][0], :]
            q_line.set_data(x, y)

            # water level (ax4)
            y = Sub.wl[np.where(Sub.referenceindex_results == counter[i])[0][0], :]
            wl_line.set_data(x, y)

            # USBC
            f = dt.datetime(counter[i].year, counter[i].month, counter[i].day)
            y = (
                Sub.usbc.loc[f : f + dt.timedelta(days=1)]
                .resample("H")
                .mean()
                .interpolate("linear")
                .values
            )
            x = hours[: len(y)]
            usbc_line.set_data(x, y)

            # DSBC
            y = (
                Sub.dsbc.loc[f : f + dt.timedelta(days=1)]
                .resample("H")
                .mean()
                .interpolate("linear")
                .values
            )
            dsbc_line.set_data(x, y)

            # x = counter[i][1]
            # y = Sub.referenceindex.loc[counter[i][0], 'date']
            # ax2.scatter(x, Sub.QBC[x][y])

            # # BC Q point (ax2)
            # x = ((counter[i] - dt.datetime(counter[i].year, counter[i].month, counter[i].day)).seconds / 60) + 1
            # y = dt.datetime(counter[i].year, counter[i].month, counter[i].day)
            # ax2.scatter(x, Sub.USBC[x][y])

            return (
                q_line,
                wl_line,
                day_text,
                usbc_line,
                dsbc_line,
            )  # ax2.scatter(x, Sub.USBC[x][y], s=150),

        # plt.tight_layout()

        anim = animation.FuncAnimation(
            fig2,
            animate_min,
            init_func=init_min,
            frames=len(counter),
            interval=interval,
            blit=True,
        )

        return anim

    def CrossSections(
        self,
        Sub,
        fromxs="",
        toxs="",
        xsrows=3,
        xscolumns=3,
        bedlevel=False,
        titlesize=15,
        textsize=15,
        figsize=(18, 10),
        linewidth=6,
        samescale=False,
        textspacing=[(1, 1), (1, 2)],
        plottingoption=1,
        plotannotation=True,
    ):
        """CrossSections.

        Plot cross sections of a river segment.

        Parameters
        ----------
        Sub : [Object]
            Sub-object created as a sub class from River object..
        startxs : TYPE, optional
            DESCRIPTION. The default is ''.
        endxs : TYPE, optional
            DESCRIPTION. The default is ''.
        xsrows : TYPE, optional
            DESCRIPTION. The default is 3.
        xscolumns : TYPE, optional
            DESCRIPTION. The default is 3.
        bedlevel : TYPE, optional
            DESCRIPTION. The default is False.
        titlesize : TYPE, optional
            DESCRIPTION. The default is 15.
        textsize : TYPE, optional
            DESCRIPTION. The default is 15.
        figsize : TYPE, optional
            DESCRIPTION. The default is (18, 10).
        linewidth : TYPE, optional
            DESCRIPTION. The default is 6.
        plottingoption : [integer]
            1 if you want to plot the whole cross-section, 2 to execlude the
            dikes(river bankfull area and floodplain will be plotted),
            3 to plot only the bankfull area.

        Returns
        -------
        None.

        """
        if fromxs == "":
            startxs_ind = 0
        else:
            startxs_ind = Sub.xsname.index(fromxs)

        if toxs == "":
            endxs_ind = Sub.xsno - 1
        else:
            endxs_ind = Sub.xsname.index(toxs)

        names = list(range(1, 17))
        XSS = pd.DataFrame(
            columns=names, index=Sub.crosssections.loc[startxs_ind:endxs_ind, "xsid"]
        )

        # calculate the vertices of the cross sections
        for i in range(startxs_ind, endxs_ind + 1):
            ind = XSS.index[i - startxs_ind]
            ind2 = Sub.crosssections.index[i]

            XSS[1].loc[XSS.index == ind] = 0
            XSS[2].loc[XSS.index == ind] = 0

            bl = Sub.crosssections["bl"].loc[Sub.crosssections.index == ind2].values[0]
            b = Sub.crosssections["b"].loc[Sub.crosssections.index == ind2].values[0]
            br = Sub.crosssections["br"].loc[Sub.crosssections.index == ind2].values[0]

            XSS[3].loc[XSS.index == ind] = bl
            XSS[4].loc[XSS.index == ind] = bl
            XSS[5].loc[XSS.index == ind] = bl + b
            XSS[6].loc[XSS.index == ind] = bl + b
            XSS[7].loc[XSS.index == ind] = bl + b + br
            XSS[8].loc[XSS.index == ind] = bl + b + br

            gl = Sub.crosssections["gl"].loc[Sub.crosssections.index == ind2].values[0]

            if bedlevel:
                subtract = 0
            else:
                subtract = gl

            zl = Sub.crosssections["zl"].loc[Sub.crosssections.index == ind2].values[0]
            zr = Sub.crosssections["zr"].loc[Sub.crosssections.index == ind2].values[0]

            if Sub.version > 1:
                dbf = (
                    Sub.crosssections["dbf"]
                    .loc[Sub.crosssections.index == ind2]
                    .values[0]
                )

            hl = Sub.crosssections["hl"].loc[Sub.crosssections.index == ind2].values[0]
            hr = Sub.crosssections["hr"].loc[Sub.crosssections.index == ind2].values[0]

            XSS[9].loc[XSS.index == ind] = zl - subtract

            if Sub.version == 1:
                XSS[10].loc[XSS.index == ind] = gl + hl - subtract
                XSS[11].loc[XSS.index == ind] = gl - subtract
                XSS[14].loc[XSS.index == ind] = gl - subtract
                XSS[15].loc[XSS.index == ind] = gl + hr - subtract
            else:
                XSS[10].loc[XSS.index == ind] = gl + dbf + hl - subtract
                XSS[11].loc[XSS.index == ind] = gl + dbf - subtract
                XSS[14].loc[XSS.index == ind] = gl + dbf - subtract
                XSS[15].loc[XSS.index == ind] = gl + dbf + hr - subtract

            XSS[12].loc[XSS.index == ind] = gl - subtract
            XSS[13].loc[XSS.index == ind] = gl - subtract

            XSS[16].loc[XSS.index == ind] = zr - subtract

        # plot the cross sections
        xsplot = len(range(startxs_ind, endxs_ind + 1))
        figno = int(math.ceil(xsplot / (xscolumns * xsrows)))

        ind2 = startxs_ind
        ind = XSS.index[ind2 - startxs_ind]
        for i in range(figno):

            # fig = plt.figure(1000 + i, figsize=figsize)
            # -----------------
            if samescale:
                sharex = True
                sharey = True
            else:
                sharex = False
                sharey = False
            fig, ax_XS = plt.subplots(
                ncols=xscolumns,
                nrows=xsrows,
                figsize=figsize,
                sharex=sharex,
                sharey=sharey,
            )
            # gs = gridspec.GridSpec(xsrows, xscolumns)

            for j in range(xsrows):
                for k in range(xscolumns):
                    if ind2 <= endxs_ind:
                        XsId = Sub.crosssections["xsid"][Sub.crosssections.index[ind2]]
                        xcoord = (
                            XSS[names[0:8]].loc[XSS.index == ind].values.tolist()[0]
                        )
                        ycoord = (
                            XSS[names[8:16]].loc[XSS.index == ind].values.tolist()[0]
                        )
                        b = (
                            Sub.crosssections["b"]
                            .loc[Sub.crosssections["xsid"] == ind]
                            .values[0]
                        )
                        bl = (
                            Sub.crosssections["bl"]
                            .loc[Sub.crosssections["xsid"] == ind]
                            .values[0]
                        )
                        gl = (
                            Sub.crosssections["gl"]
                            .loc[Sub.crosssections["xsid"] == ind]
                            .values[0]
                        )

                        # ax_XS = fig.add_subplot(gs[j, k])
                        if plottingoption == 1:
                            ax_XS[j, k].plot(xcoord, ycoord, linewidth=linewidth)
                            x = textspacing[0][0]
                            x1 = textspacing[1][0]
                        elif plottingoption == 2:
                            ax_XS[j, k].plot(
                                xcoord[1:-1], ycoord[1:-1], linewidth=linewidth
                            )
                            x = textspacing[0][0] + bl
                            x1 = textspacing[1][0] + bl
                        else:
                            ax_XS[j, k].plot(
                                xcoord[2:-2], ycoord[2:-2], linewidth=linewidth
                            )
                            x = textspacing[0][0] + bl
                            x1 = textspacing[1][0] + bl

                        ax_XS[j, k].title.set_text("xs ID = " + str(XsId))
                        ax_XS[j, k].title.set_fontsize(titlesize)

                        if samescale:
                            # when sharex and sharey are true the labels
                            # disappear so set thier visability to true
                            ax_XS[j, k].xaxis.set_tick_params(labelbottom=True)
                            ax_XS[j, k].yaxis.set_tick_params(labelbottom=True)

                        if plotannotation:
                            if Sub.version > 1:
                                dbf = (
                                    Sub.crosssections["dbf"]
                                    .loc[Sub.crosssections["xsid"] == ind]
                                    .values[0]
                                )
                                b = (
                                    Sub.crosssections["b"]
                                    .loc[Sub.crosssections["xsid"] == ind]
                                    .values[0]
                                )

                                if bedlevel:
                                    ax_XS[j, k].annotate(
                                        "dbf=" + str(round(dbf, 2)),
                                        xy=(x, gl + textspacing[0][1]),
                                        fontsize=textsize,
                                    )

                                    ax_XS[j, k].annotate(
                                        "b=" + str(round(b, 2)),
                                        xy=(x1, gl + textspacing[1][1]),
                                        fontsize=textsize,
                                    )
                                else:

                                    ax_XS[j, k].annotate(
                                        "dbf=" + str(round(dbf, 2)),
                                        xy=(x, textspacing[0][1]),
                                        fontsize=textsize,
                                    )

                                    ax_XS[j, k].annotate(
                                        "b=" + str(round(b, 2)),
                                        xy=(x1, textspacing[1][1]),
                                        fontsize=textsize,
                                    )

                        ind2 = ind2 + 1
                        ind = ind + 1

            plt.subplots_adjust(
                wspace=0.2, hspace=0.2, top=0.96, bottom=0.1, left=0.05, right=0.96
            )

        return fig, ax_XS

    def Plot1minProfile(
        self, Sub, date, xaxislabelsize=10, nxlabels=50, fmt="%Y-%m-%d"
    ):
        """Plot1minProfile.

        Plot water surface profile for 1 min data.

        Parameters
        ----------
        Sub : TYPE
            DESCRIPTION.
        date : TYPE
            DESCRIPTION.
        xaxislabelsize : TYPE, optional
            DESCRIPTION. The default is 10.
        nxlabels : TYPE, optional
            DESCRIPTION. The default is 50.
        fmt : TYPE, optional
            DESCRIPTION. The default is "%Y-%m-%d".

        Returns
        -------
        None.

        """
        if isinstance(date, str):
            date = dt.datetime.strptime(date, fmt)

        fig50, ax1 = plt.subplots(figsize=(15, 8))
        ax2 = ax1.twinx()
        ax1.plot(Sub.q.columns, Sub.q[Sub.q.index == date].values[0], "r")
        ax2.plot(Sub.h.columns, Sub.h[Sub.q.index == date].values[0])
        ax1.set_ylabel("Discharge", fontsize=20)
        ax2.set_ylabel("Water level", fontsize=20)
        ax1.set_xlabel("Cross sections", fontsize=20)
        ax1.set_xticks(Sub.xsname)
        ax1.tick_params(labelsize=xaxislabelsize)
        ax1.locator_params(axis="x", nbins=nxlabels)

        ax1.grid()

    def PlotArray(
        src,
        nodataval=np.nan,
        Figsize=(8, 8),
        Title="Total Discharge",
        titlesize=15,
        Cbarlength=0.75,
        orientation="vertical",
        cbarlabelsize=12,
        cbarlabel="Color bar label",
        rotation=-90,
        TicksSpacing=5,
        NumSize=8,
        ColorScale=1,
        cmap="coolwarm_r",
        gamma=0.5,
        linscale=0.001,
        linthresh=0.0001,
        midpoint=0,
        display_cellvalue=False,
        Backgroundcolorthreshold=None,
        Gaugecolor="red",
        Gaugesize=100,
        IDcolor="blue",
        IDsize=10,
        **kwargs
    ):
        """PlotArray.

        plot an image for 2d arrays

        Parameters
        ----------
            src : [array/gdal.Dataset]
                the array/gdal raster you want to plot.
            nodataval : [numeric]
                value used to fill cells out of the domain. Optional, Default is np.nan
                needed only in case of plotting array
            Figsize : [tuple], optional
                figure size. The default is (8,8).
            Title : [str], optional
                title of the plot. The default is 'Total Discharge'.
            titlesize : [integer], optional
                title size. The default is 15.
            Cbarlength : [float], optional
                ratio to control the height of the colorbar. The default is 0.75.
            orientation : [string], optional
                orintation of the colorbar horizontal/vertical. The default is 'vertical'.
            cbarlabelsize : integer, optional
                size of the color bar label. The default is 12.
            cbarlabel : str, optional
                label of the color bar. The default is 'Discharge m3/s'.
            rotation : [number], optional
                rotation of the colorbar label. The default is -90.
            TicksSpacing : [integer], optional
                Spacing in the colorbar ticks. The default is 2.
            ColorScale : integer, optional
                there are 5 options to change the scale of the colors. The default is 1.
                1- ColorScale 1 is the normal scale
                2- ColorScale 2 is the power scale
                3- ColorScale 3 is the SymLogNorm scale
                4- ColorScale 4 is the PowerNorm scale
                5- ColorScale 5 is the BoundaryNorm scale
            gamma : [float], optional
                value needed for option 2 . The default is 1./2..
            linthresh : [float], optional
                value needed for option 3. The default is 0.0001.
            linscale : [float], optional
                value needed for option 3. The default is 0.001.
            midpoint : [float], optional
                value needed for option 5. The default is 0.
            cmap : [str], optional
                color style. The default is 'coolwarm_r'.
            display_cellvalue : [bool]
                True if you want to display the values of the cells as a text
            NumSize : integer, optional
                size of the numbers plotted intop of each cells. The default is 8.
            Backgroundcolorthreshold : [float/integer], optional
                threshold value if the value of the cell is greater, the plotted
                numbers will be black and if smaller the plotted number will be white
                if None given the maxvalue/2 will be considered. The default is None.
            Gaugecolor : [str], optional
                color of the points. The default is 'red'.
            Gaugesize : [integer], optional
                size of the points. The default is 100.
            IDcolor : [str]
                the ID of the Point.The default is "blue".
            IDsize : [integer]
                size of the ID text. The default is 10.
            IDcolor : []

            rotation : []

            midpoint : []

            **kwargs : [dict]
                keys:
                    Points : [dataframe].
                        dataframe contains two columns 'row', and col to
                        plot the point at this location

        Returns
        -------
            1- axes: [figure axes].
                the axes of the matplotlib figure
            2. fig: [matplotlib figure object]
                the figure object

        """
        if isinstance(src, gdal.Dataset):
            Arr, nodataval = Raster.GetRasterData(src)
            Arr = Arr.astype(np.float32)
            Arr[np.isclose(Arr, nodataval, rtol=0.001)] = np.nan

            no_elem = np.size(Arr[:, :]) - np.count_nonzero((Arr[np.isnan(Arr)]))

            if "points" in kwargs.keys():
                points = kwargs["points"]
                points["row"] = np.nan
                points["col"] = np.nan
                # to locte the points in the array
                points.loc[:, ["row", "col"]] = GC.NearestCell(
                    src, points[["x", "y"]][:]
                ).values
        elif isinstance(src, np.ndarray):
            Arr = src
            Arr[np.isclose(Arr, nodataval, rtol=0.001)] = np.nan
            no_elem = np.size(Arr[:, :]) - np.count_nonzero((Arr[np.isnan(Arr)]))

        fig = plt.figure(figsize=Figsize)  # 60,
        ax = fig.add_subplot()

        if np.mod(np.nanmax(Arr), TicksSpacing) == 0:
            ticks = np.arange(
                np.nanmin(Arr), np.nanmax(Arr) + TicksSpacing, TicksSpacing
            )
        else:
            ticks = np.arange(np.nanmin(Arr), np.nanmax(Arr), TicksSpacing)
            ticks = np.append(
                ticks,
                [int(np.nanmax(Arr) / TicksSpacing) * TicksSpacing + TicksSpacing],
            )

        if ColorScale == 1:
            im = ax.matshow(
                Arr[:, :], cmap=cmap, vmin=np.nanmin(Arr), vmax=np.nanmax(Arr)
            )
            cbar_kw = dict(ticks=ticks)
        elif ColorScale == 2:
            im = ax.matshow(
                Arr[:, :],
                cmap=cmap,
                norm=colors.PowerNorm(
                    gamma=gamma, vmin=np.nanmin(Arr), vmax=np.nanmax(Arr)
                ),
            )
            cbar_kw = dict(ticks=ticks)
        elif ColorScale == 3:
            im = ax.matshow(
                Arr[:, :],
                cmap=cmap,
                norm=colors.SymLogNorm(
                    linthresh=linthresh,
                    linscale=linscale,
                    base=np.e,
                    vmin=np.nanmin(Arr),
                    vmax=np.nanmax(Arr),
                ),
            )

            formatter = LogFormatter(10, labelOnlyBase=False)
            cbar_kw = dict(ticks=ticks, format=formatter)
        elif ColorScale == 4:
            bounds = ticks  # np.arange(np.nanmin(Arr), np.nanmax(Arr), TicksSpacing)
            norm = colors.BoundaryNorm(boundaries=bounds, ncolors=256)
            im = ax.matshow(Arr[:, :], cmap=cmap, norm=norm)
            cbar_kw = dict(ticks=ticks)
        else:
            im = ax.matshow(
                Arr[:, :], cmap=cmap, norm=MidpointNormalize(midpoint=midpoint)
            )
            cbar_kw = dict(ticks=ticks)

        # Create colorbar
        cbar = ax.figure.colorbar(
            im, ax=ax, shrink=Cbarlength, orientation=orientation, **cbar_kw
        )
        cbar.ax.set_ylabel(
            cbarlabel, rotation=rotation, va="bottom", fontsize=cbarlabelsize
        )
        cbar.ax.tick_params(labelsize=10)

        ax.set_title(Title, fontsize=titlesize)
        ax.set_xticklabels([])
        ax.set_yticklabels([])

        ax.set_xticks([])
        ax.set_yticks([])
        Indexlist = list()

        if display_cellvalue:
            for x in range(Arr.shape[0]):
                for y in range(Arr.shape[1]):
                    if not np.isnan(Arr[x, y]):
                        Indexlist.append([x, y])
            # add text for the cell values
            Textlist = list()
            for x in range(no_elem):
                Textlist.append(
                    ax.text(
                        Indexlist[x][1],
                        Indexlist[x][0],
                        round(Arr[Indexlist[x][0], Indexlist[x][1]], 2),
                        ha="center",
                        va="center",
                        color="w",
                        fontsize=NumSize,
                    )
                )
        #
        PoitsID = list()
        if "points" in kwargs.keys():
            row = points.loc[:, "row"].tolist()
            col = points.loc[:, "col"].tolist()
            IDs = points.loc[:, "id"].tolist()
            Points = ax.scatter(col, row, color=Gaugecolor, s=Gaugesize)

            for i in range(len(row)):
                PoitsID.append(
                    ax.text(
                        col[i],
                        row[i],
                        IDs[i],
                        ha="center",
                        va="center",
                        color=IDcolor,
                        fontsize=IDsize,
                    )
                )
        # Normalize the threshold to the images color range.
        if Backgroundcolorthreshold is not None:
            Backgroundcolorthreshold = im.norm(Backgroundcolorthreshold)
        else:
            Backgroundcolorthreshold = im.norm(np.nanmax(Arr)) / 2.0

        return fig, ax

    def AnimateArray(
        Arr,
        Time,
        NoElem,
        TicksSpacing=2,
        Figsize=(8, 8),
        PlotNumbers=True,
        NumSize=8,
        Title="Total Discharge",
        titlesize=15,
        Backgroundcolorthreshold=None,
        cbarlabel="Discharge m3/s",
        cbarlabelsize=12,
        textcolors=("white", "black"),
        Cbarlength=0.75,
        interval=200,
        cmap="coolwarm_r",
        Textloc=[0.1, 0.2],
        Gaugecolor="red",
        Gaugesize=100,
        ColorScale=1,
        gamma=0.5,
        linthresh=0.0001,
        linscale=0.001,
        midpoint=0,
        orientation="vertical",
        rotation=-90,
        IDcolor="blue",
        IDsize=10,
        **kwargs
    ):
        """AnimateArray.

        plot an animation for 3d arrays

        Parameters
        ----------
        Arr : [array]
            the array you want to animate.
        Time : [dataframe]
            dataframe contains the date of values.
        NoElem : [integer]
            Number of the cells that has values.
        TicksSpacing : [integer], optional
            Spacing in the colorbar ticks. The default is 2.
        Figsize : [tuple], optional
            figure size. The default is (8,8).
        PlotNumbers : [bool], optional
            True to plot the values intop of each cell. The default is True.
        NumSize : integer, optional
            size of the numbers plotted intop of each cells. The default is 8.
        Title : [str], optional
            title of the plot. The default is 'Total Discharge'.
        titlesize : [integer], optional
            title size. The default is 15.
        Backgroundcolorthreshold : [float/integer], optional
            threshold value if the value of the cell is greater, the plotted
            numbers will be black and if smaller the plotted number will be white
            if None given the maxvalue/2 will be considered. The default is None.
        textcolors : TYPE, optional
            Two colors to be used to plot the values i top of each cell. The default is ("white","black").
        cbarlabel : str, optional
            label of the color bar. The default is 'Discharge m3/s'.
        cbarlabelsize : integer, optional
            size of the color bar label. The default is 12.
        Cbarlength : [float], optional
            ratio to control the height of the colorbar. The default is 0.75.
        interval : [integer], optional
            number to controlthe speed of the animation. The default is 200.
        cmap : [str], optional
            color style. The default is 'coolwarm_r'.
        Textloc : [list], optional
            location of the date text. The default is [0.1,0.2].
        Gaugecolor : [str], optional
            color of the points. The default is 'red'.
        Gaugesize : [integer], optional
            size of the points. The default is 100.
        IDcolor : [str]
            the ID of the Point.The default is "blue".
        IDsize : [integer]
            size of the ID text. The default is 10.
        ColorScale : integer, optional
            there are 5 options to change the scale of the colors. The default is 1.
            1- ColorScale 1 is the normal scale
            2- ColorScale 2 is the power scale
            3- ColorScale 3 is the SymLogNorm scale
            4- ColorScale 4 is the PowerNorm scale
            5- ColorScale 5 is the BoundaryNorm scale
            ------------------------------------------------------------------
            gamma : [float], optional
                value needed for option 2 . The default is 1./2..
            linthresh : [float], optional
                value needed for option 3. The default is 0.0001.
            linscale : [float], optional
                value needed for option 3. The default is 0.001.
            midpoint : [float], optional
                value needed for option 5. The default is 0.
            ------------------------------------------------------------------
        orientation : [string], optional
            orintation of the colorbar horizontal/vertical. The default is 'vertical'.
        rotation : [number], optional
            rotation of the colorbar label. The default is -90.
        **kwargs : [dict]
            keys:
                Points : [dataframe].
                    dataframe contains two columns 'cell_row', and cell_col to
                    plot the point at this location

        Returns
        -------
        animation.FuncAnimation.

        """
        fig = plt.figure(60, figsize=Figsize)
        gs = gridspec.GridSpec(nrows=2, ncols=2, figure=fig)
        ax = fig.add_subplot(gs[:, :])
        ticks = np.arange(np.nanmin(Arr), np.nanmax(Arr), TicksSpacing)

        if ColorScale == 1:
            im = ax.matshow(
                Arr[:, :, 0], cmap=cmap, vmin=np.nanmin(Arr), vmax=np.nanmax(Arr)
            )
            cbar_kw = dict(ticks=ticks)
        elif ColorScale == 2:
            im = ax.matshow(
                Arr[:, :, 0],
                cmap=cmap,
                norm=colors.PowerNorm(
                    gamma=gamma, vmin=np.nanmin(Arr), vmax=np.nanmax(Arr)
                ),
            )
            cbar_kw = dict(ticks=ticks)
        elif ColorScale == 3:
            im = ax.matshow(
                Arr[:, :, 0],
                cmap=cmap,
                norm=colors.SymLogNorm(
                    linthresh=linthresh,
                    linscale=linscale,
                    base=np.e,
                    vmin=np.nanmin(Arr),
                    vmax=np.nanmax(Arr),
                ),
            )
            formatter = LogFormatter(10, labelOnlyBase=False)
            cbar_kw = dict(ticks=ticks, format=formatter)
        elif ColorScale == 4:
            bounds = np.arange(np.nanmin(Arr), np.nanmax(Arr), TicksSpacing)
            norm = colors.BoundaryNorm(boundaries=bounds, ncolors=256)
            im = ax.matshow(Arr[:, :, 0], cmap=cmap, norm=norm)
            cbar_kw = dict(ticks=ticks)
        else:
            im = ax.matshow(
                Arr[:, :, 0], cmap=cmap, norm=MidpointNormalize(midpoint=midpoint)
            )
            cbar_kw = dict(ticks=ticks)

        # Create colorbar
        cbar = ax.figure.colorbar(
            im, ax=ax, shrink=Cbarlength, orientation=orientation, **cbar_kw
        )
        cbar.ax.set_ylabel(cbarlabel, rotation=rotation, va="bottom")
        cbar.ax.tick_params(labelsize=10)

        day_text = ax.text(Textloc[0], Textloc[1], " ", fontsize=cbarlabelsize)
        ax.set_title(Title, fontsize=titlesize)
        ax.set_xticklabels([])
        ax.set_yticklabels([])

        ax.set_xticks([])
        ax.set_yticks([])
        Indexlist = list()

        for x in range(Arr.shape[0]):
            for y in range(Arr.shape[1]):
                if not np.isnan(Arr[x, y, 0]):
                    Indexlist.append([x, y])

        Textlist = list()
        for x in range(NoElem):
            Textlist.append(
                ax.text(
                    Indexlist[x][1],
                    Indexlist[x][0],
                    round(Arr[Indexlist[x][0], Indexlist[x][1], 0], 2),
                    ha="center",
                    va="center",
                    color="w",
                    fontsize=NumSize,
                )
            )
        # Points = list()
        PoitsID = list()
        if "Points" in kwargs.keys():
            row = kwargs["Points"].loc[:, "cell_row"].tolist()
            col = kwargs["Points"].loc[:, "cell_col"].tolist()
            IDs = kwargs["Points"].loc[:, "id"].tolist()
            Points = ax.scatter(col, row, color=Gaugecolor, s=Gaugesize)

            for i in range(len(row)):
                PoitsID.append(
                    ax.text(
                        col[i],
                        row[i],
                        IDs[i],
                        ha="center",
                        va="center",
                        color=IDcolor,
                        fontsize=IDsize,
                    )
                )

        # Normalize the threshold to the images color range.
        if Backgroundcolorthreshold is not None:
            Backgroundcolorthreshold = im.norm(Backgroundcolorthreshold)
        else:
            Backgroundcolorthreshold = im.norm(np.nanmax(Arr)) / 2.0

        def init():
            im.set_data(Arr[:, :, 0])
            day_text.set_text("")

            output = [im, day_text]

            if "Points" in kwargs.keys():
                # plot gauges
                # for j in range(len(kwargs['Points'])):
                row = kwargs["Points"].loc[:, "cell_row"].tolist()
                col = kwargs["Points"].loc[:, "cell_col"].tolist()
                # Points[j].set_offsets(col, row)
                Points.set_offsets(np.c_[col, row])
                output.append(Points)

                for x in range(len(col)):
                    PoitsID[x].set_text(IDs[x])

                output = output + PoitsID

            if PlotNumbers:
                for x in range(NoElem):
                    val = round(Arr[Indexlist[x][0], Indexlist[x][1], 0], 2)
                    Textlist[x].set_text(val)

                output = output + Textlist

            return output

        def animate(i):
            im.set_data(Arr[:, :, i])
            day_text.set_text("Date = " + str(Time[i])[0:10])

            output = [im, day_text]

            if "Points" in kwargs.keys():
                # plot gauges
                # for j in range(len(kwargs['Points'])):
                row = kwargs["Points"].loc[:, "cell_row"].tolist()
                col = kwargs["Points"].loc[:, "cell_col"].tolist()
                # Points[j].set_offsets(col, row)
                Points.set_offsets(np.c_[col, row])
                output.append(Points)

                for x in range(len(col)):
                    PoitsID[x].set_text(IDs[x])

                output = output + PoitsID

            if PlotNumbers:
                for x in range(NoElem):
                    val = round(Arr[Indexlist[x][0], Indexlist[x][1], i], 2)
                    kw = dict(
                        color=textcolors[
                            int(
                                im.norm(Arr[Indexlist[x][0], Indexlist[x][1], i])
                                > Backgroundcolorthreshold
                            )
                        ]
                    )
                    Textlist[x].update(kw)
                    Textlist[x].set_text(val)

                output = output + Textlist

            return output

        plt.tight_layout()
        # global anim
        anim = animation.FuncAnimation(
            fig,
            animate,
            init_func=init,
            frames=np.shape(Arr)[2],
            interval=interval,
            blit=True,
        )

        return anim

    @staticmethod
    def SaveProfileAnimation(Anim, Path="", fps=3, ffmpegPath=""):
        """SaveProfileAnimation.

        save video animation
        available extentions .mov, .gif, .avi, .mp4

        Parameters
        ----------
        Anim : TYPE
            DESCRIPTION.
        Path : TYPE, optional
            DESCRIPTION. The default is ''.
        fps : TYPE, optional
            DESCRIPTION. The default is 3.
        ffmpegPath : TYPE, optional
            DESCRIPTION. The default is ''.

        in order to save a video using matplotlib you have to download ffmpeg
        from https://ffmpeg.org/ and define this path to matplotlib

        import matplotlib as mpl
        mpl.rcParams['animation.ffmpeg_path'] = "path where you saved the
                                                ffmpeg.exe/ffmpeg.exe"

        Returns
        -------
        None.

        """
        message = """
            please visit https://ffmpeg.org/ and download a version of ffmpeg
            compitable with your operating system, and copy the content of the
            folder and paste it in the "c:/user/.matplotlib/ffmpeg-static/"
            """
        if ffmpegPath == "":
            ffmpegPath = os.getenv("HOME") + "/.matplotlib/ffmpeg-static/bin/ffmpeg.exe"
            assert os.path.exists(ffmpegPath), "{0}".format(message)

        mpl.rcParams["animation.ffmpeg_path"] = ffmpegPath

        Ext = Path.split(".")[1]
        if Ext == "gif":
            msg = """ please enter a valid path to save the animation"""
            assert len(Path) >= 1 and Path.endswith(".gif"), "{0}".format(msg)

            writergif = animation.PillowWriter(fps=fps)
            Anim.save(Path, writer=writergif)
        else:
            try:
                if Ext == "avi" or Ext == "mov":
                    writervideo = animation.FFMpegWriter(fps=fps, bitrate=1800)
                    Anim.save(Path, writer=writervideo)
                elif Ext == "mp4":
                    writermp4 = animation.FFMpegWriter(fps=fps, bitrate=1800)
                    Anim.save(Path, writer=writermp4)

            except FileNotFoundError:
                msg = """ please visit https://ffmpeg.org/ and download a
                    version of ffmpeg compitable with your operating system, for
                    more details please check the method definition
                    """
                print("{0}".format(msg))

    def SaveAnimation(anim, VideoFormat="gif", Path="", SaveFrames=20):
        """SaveAnimation.

        Save animation

        Parameters
        ----------
        anim : TYPE
            DESCRIPTION.
        VideoFormat : TYPE, optional
            DESCRIPTION. The default is "gif".
        Path : TYPE, optional
            DESCRIPTION. The default is ''.
        SaveFrames : TYPE, optional
            DESCRIPTION. The default is 20.

        in order to save a video using matplotlib you have to download ffmpeg from
        https://ffmpeg.org/ and define this path to matplotlib

        import matplotlib as mpl
        mpl.rcParams['animation.ffmpeg_path'] = "path where you saved the ffmpeg.exe/ffmpeg.exe"

        Returns
        -------
        None.

        """
        ffmpegPath = os.getenv("HOME") + "/.matplotlib/ffmpeg-static/bin/ffmpeg.exe"

        message = """
        please visit https://ffmpeg.org/ and download a version of ffmpeg compitable
        with your operating system, and copy the content of the folder and paste it
        in the "c:/user/.matplotlib/ffmpeg-static/"
        """
        assert os.path.exists(ffmpegPath), message

        mpl.rcParams["animation.ffmpeg_path"] = ffmpegPath

        if VideoFormat == "gif":
            writergif = animation.PillowWriter(fps=SaveFrames)
            anim.save(Path, writer=writergif)
        else:
            try:
                if VideoFormat == "avi" or VideoFormat == "mov":
                    writervideo = animation.FFMpegWriter(fps=SaveFrames, bitrate=1800)
                    anim.save(Path, writer=writervideo)
                elif VideoFormat == "mp4":
                    writermp4 = animation.FFMpegWriter(fps=SaveFrames, bitrate=1800)
                    anim.save(Path, writer=writermp4)
            except FileNotFoundError:
                print(
                    "please visit https://ffmpeg.org/ and download a version of ffmpeg compitable with your operating system, for more details please check the method definition"
                )

    def Plot_Type1(
        Y1,
        Y2,
        Points,
        PointsY,
        PointMaxSize=200,
        PointMinSize=1,
        X_axis_label="X Axis",
        LegendNum=5,
        LegendLoc=(1.3, 1),
        PointLegendTitle="Output 2",
        Ylim=[0, 180],
        Y2lim=[-2, 14],
        color1="#27408B",
        color2="#DC143C",
        color3="grey",
        linewidth=4,
        **kwargs
    ):
        """Plot_Type1.

        !TODO Needs docs

        Parameters
        ----------
        Y1 : TYPE
            DESCRIPTION.
        Y2 : TYPE
            DESCRIPTION.
        Points : TYPE
            DESCRIPTION.
        PointsY : TYPE
            DESCRIPTION.
        PointMaxSize : TYPE, optional
            DESCRIPTION. The default is 200.
        PointMinSize : TYPE, optional
            DESCRIPTION. The default is 1.
        X_axis_label : TYPE, optional
            DESCRIPTION. The default is 'X Axis'.
        LegendNum : TYPE, optional
            DESCRIPTION. The default is 5.
        LegendLoc : TYPE, optional
            DESCRIPTION. The default is (1.3, 1).
        PointLegendTitle : TYPE, optional
            DESCRIPTION. The default is "Output 2".
        Ylim : TYPE, optional
            DESCRIPTION. The default is [0,180].
        Y2lim : TYPE, optional
            DESCRIPTION. The default is [-2,14].
        color1 : TYPE, optional
            DESCRIPTION. The default is '#27408B'.
        color2 : TYPE, optional
            DESCRIPTION. The default is '#DC143C'.
        color3 : TYPE, optional
            DESCRIPTION. The default is "grey".
        linewidth : TYPE, optional
            DESCRIPTION. The default is 4.
        **kwargs : TYPE
            DESCRIPTION.

        Returns
        -------
        ax1 : TYPE
            DESCRIPTION.
        TYPE
            DESCRIPTION.
        fig : TYPE
            DESCRIPTION.

        """
        fig, ax1 = plt.subplots(nrows=1, ncols=1, figsize=(10, 6))

        ax2 = ax1.twinx()

        ax1.plot(
            Y1[:, 0],
            Y1[:, 1],
            zorder=1,
            color=color1,
            linestyle=Visualize.LineStyle(0),
            linewidth=linewidth,
            label="Model 1 Output1",
        )

        if "Y1_2" in kwargs.keys():
            Y1_2 = kwargs["Y1_2"]

            rows_axis1, cols_axis1 = np.shape(Y1_2)

            if "Y1_2_label" in kwargs.keys():
                label = kwargs["Y2_2_label"]
            else:
                label = ["label"] * (cols_axis1 - 1)
            # first column is the x axis
            for i in range(1, cols_axis1):
                ax1.plot(
                    Y1_2[:, 0],
                    Y1_2[:, i],
                    zorder=1,
                    color=color2,
                    linestyle=Visualize.LineStyle(i),
                    linewidth=linewidth,
                    label=label[i - 1],
                )

        ax2.plot(
            Y2[:, 0],
            Y2[:, 1],
            zorder=1,
            color=color3,
            linestyle=Visualize.LineStyle(6),
            linewidth=2,
            label="Output1-Diff",
        )

        if "Y2_2" in kwargs.keys():
            Y2_2 = kwargs["Y2_2"]
            rows_axis2, cols_axis2 = np.shape(Y2_2)

            if "Y2_2_label" in kwargs.keys():
                label = kwargs["Y2_2_label"]
            else:
                label = ["label"] * (cols_axis2 - 1)

            for i in range(1, cols_axis2):
                ax1.plot(
                    Y2_2[:, 0],
                    Y2_2[:, i],
                    zorder=1,
                    color=color2,
                    linestyle=Visualize.LineStyle(i),
                    linewidth=linewidth,
                    label=label[i - 1],
                )

        if "Points1" in kwargs.keys():
            # first axis in the x axis
            Points1 = kwargs["Points1"]

            vmax = np.max(Points1[:, 1:])
            vmin = np.min(Points1[:, 1:])

            vmax = max(Points[:, 1].max(), vmax)
            vmin = min(Points[:, 1].min(), vmin)

        else:
            vmax = max(Points)
            vmin = min(Points)

        vmaxnew = PointMaxSize
        vminnew = PointMinSize

        Points_scaled = [
            ST.Rescale(x, vmin, vmax, vminnew, vmaxnew) for x in Points[:, 1]
        ]
        f1 = np.ones(shape=(len(Points))) * PointsY
        scatter = ax2.scatter(
            Points[:, 0],
            f1,
            zorder=1,
            c=color1,
            s=Points_scaled,
            label="Model 1 Output 2",
        )

        if "Points1" in kwargs.keys():
            row_points, col_points = np.shape(Points1)
            PointsY1 = kwargs["PointsY1"]
            f2 = np.ones_like(Points1[:, 1:])

            for i in range(col_points - 1):
                Points1_scaled = [
                    ST.Rescale(x, vmin, vmax, vminnew, vmaxnew) for x in Points1[:, i]
                ]
                f2[:, i] = PointsY1[i]

                ax2.scatter(
                    Points1[:, 0],
                    f2[:, i],
                    zorder=1,
                    c=color2,
                    s=Points1_scaled,
                    label="Model 2 Output 2",
                )

        # produce a legend with the unique colors from the scatter
        legend1 = ax2.legend(
            *scatter.legend_elements(), bbox_to_anchor=(1.1, 0.2)
        )  # loc="lower right", title="RIM"

        ax2.add_artist(legend1)

        # produce a legend with a cross section of sizes from the scatter
        handles, labels = scatter.legend_elements(
            prop="sizes", alpha=0.6, num=LegendNum
        )
        # L = [vminnew] + [float(i[14:-2]) for i in labels] + [vmaxnew]
        L = [float(i[14:-2]) for i in labels]
        labels1 = [round(ST.Rescale(x, vminnew, vmaxnew, vmin, vmax) / 1000) for x in L]

        legend2 = ax2.legend(
            handles, labels1, bbox_to_anchor=LegendLoc, title=PointLegendTitle
        )
        ax2.add_artist(legend2)

        ax1.set_ylim(Ylim)
        ax2.set_ylim(Y2lim)
        #
        ax1.set_ylabel("Output 1 (m)", fontsize=12)
        ax2.set_ylabel("Output 1 - Diff (m)", fontsize=12)
        ax1.set_xlabel(X_axis_label, fontsize=12)
        ax1.xaxis.set_minor_locator(plt.MaxNLocator(10))
        ax1.tick_params(which="minor", length=5)
        fig.legend(
            loc="lower center",
            bbox_to_anchor=(1.3, 0.3),
            bbox_transform=ax1.transAxes,
            fontsize=10,
        )
        plt.rcParams.update({"ytick.major.size": 3.5})
        plt.rcParams.update({"font.size": 12})
        plt.title("Model Output Comparison", fontsize=15)

        plt.subplots_adjust(right=0.7)
        # plt.tight_layout()

        return (ax1, ax2), fig

    @staticmethod
    def Histogram(v1, v2, NoAxis=2, filter1=0.2, Save=False, pdf=True, **kwargs):
        """Histogram.

        Histogram method plots the histogram of two given list of values

        Parameters
        ----------
            1-v1 : [List]
                first list of values.
            2-v2 : [List]
                second list of values.

        Returns
        -------
            - histogram plot.

        Example
        -------
        Vis.Histogram(Val1, val2,2,figsize=(5.5,4.5), color1='#27408B',
                        xlabel = 'Inundation Depth (m)', ylabel = 'Frequency', legend_size = 15,
                         fontsize=15, labelsize = 15, Axisfontsize = 11,
                         legend = ['RIM1.0', 'RIM2.0'], pdf = False, Save = False,
                         name = str(Event1.EventIndex.loc[EndInd,'id']))

        """
        # update the default options
        Fkeys = list(kwargs.keys())
        for key in Fkeys:
            if key in Visualize.FigureDefaultOptions.keys():
                Visualize.FigureDefaultOptions[key] = kwargs[key]

        v1 = np.array([j for j in v1 if j > filter1])
        v2 = np.array([j for j in v2 if j > filter1])

        if pdf:
            param_dist1 = gumbel_r.fit(np.array(v1))
            param_dist2 = gumbel_r.fit(np.array(v2))

            d1 = np.linspace(v1.min(), v1.max(), v1.size)
            d2 = np.linspace(v2.min(), v2.max(), v2.size)
            pdf_fitted1 = gumbel_r.pdf(d1, loc=param_dist1[0], scale=param_dist1[1])
            pdf_fitted2 = gumbel_r.pdf(d2, loc=param_dist2[0], scale=param_dist2[1])

        if NoAxis == 1:
            # if bins in kwargs.keys():
            plt.figure(60, figsize=(10, 8))
            n, bins, patches = plt.hist([v1, v2], color=["#3D59AB", "#DC143C"])
            # for key in kwargs.keys():
            #     if key == 'legend':
            #         plt.legend(kwargs['legend'])
            #     if key == 'legend size':
            #         plt.legend(kwargs['legend'],fontsize = int(kwargs['legend_size']))
            #     if key == 'xlabel':
            #         plt.xlabel(kwargs['xlabel'])
            #     if key == 'ylabel':
            #         plt.ylabel(kwargs['ylabel'])
            # #     # if key == 'xlabel':
            # #         # xlabel = kwargs['xlabel']
            # #     # if key == 'xlabel':
            # #         # xlabel = kwargs['xlabel']

        elif NoAxis == 2:
            fig, ax1 = plt.subplots(figsize=Visualize.FigureDefaultOptions["figsize"])
            # n1= ax1.hist([v1,v2], bins=15, alpha = 0.7, color=[color1,color2])
            n1 = ax1.hist(
                [v1, v2],
                bins=15,
                alpha=0.7,
                color=[
                    Visualize.FigureDefaultOptions["color1"],
                    Visualize.FigureDefaultOptions["color2"],
                ],
            )
            # label=['RIM1.0','RIM2.0']) #width = 0.2,

            ax1.set_ylabel(
                "Frequency", fontsize=Visualize.FigureDefaultOptions["AxisLabelSize"]
            )
            # ax1.yaxis.label.set_color(color1)
            ax1.set_xlabel(
                "Inundation Depth Ranges (m)",
                fontsize=Visualize.FigureDefaultOptions["AxisLabelSize"],
            )

            # ax1.tick_params(axis='y', color = color1)
            # ax1.spines['right'].set_color(color1)
            if pdf:
                ax2 = ax1.twinx()
                ax2.plot(
                    d1,
                    pdf_fitted1,
                    "-.",
                    color=Visualize.FigureDefaultOptions["color1"],
                    linewidth=Visualize.FigureDefaultOptions["linewidth"],
                    label="RIM1.0 pdf",
                )
                ax2.plot(
                    d2,
                    pdf_fitted2,
                    "-.",
                    color=Visualize.FigureDefaultOptions["color2"],
                    linewidth=Visualize.FigureDefaultOptions["linewidth"],
                    label="RIM2.0 pdf",
                )
                ax2.set_ylabel(
                    "Probability density function (pdf)",
                    fontsize=Visualize.FigureDefaultOptions["AxisLabelSize"],
                )
            # else:
            #     ax2.yaxis.set_ticklabels([])
            #     # ax2.yaxis.set_major_formatter(plt.NullFormatter())
            #     # ax2.tick_params(right='off', labelright='off')
            #     ax2.set_xticks([])
            #     ax2.tick_params(axis='y', color = color2)

            #     # if key == 'xlabel':
            #         # xlabel = kwargs['xlabel']
            #     # if key == 'xlabel':
            #         # xlabel = kwargs['xlabel']

            # n2 = ax2.hist(v2,  bins=n1[1], alpha = 0.4, color=color2)#width=0.2,
            # ax2.set_ylabel("Frequency", fontsize = 15)
            # ax2.yaxis.label.set_color(color2)

            # ax2.tick_params(axis='y', color = color2)
            # plt.title("Sub-Basin = " + str(Subid), fontsize = 15)

            # minall = min(min(n1[1]), min(n2[1]))
            # if minall < 0:
            #     minall =0

            # maxall = max(max(n1[1]), max(n2[1]))
            # ax1.set_xlim(minall, maxall)
            #    ax1.set_yticklabels(ax1.get_yticklabels(), color = color1)
            #    ax2.set_yticklabels(ax2.get_yticklabels(), color = color2)

            # # options
            # for key in kwargs.keys():
            # if key == 'legend':
            # ax1.legend(self.FigureOptions['legend'])
            # if key == 'legend_size':
            ax1.legend(
                kwargs["legend"],
                fontsize=int(Visualize.FigureDefaultOptions["legend_size"]),
            )
            # if key == 'xlabel':
            # ax1.set_xlabel(self.FigureOptions['xlabel'])
            # if key == 'ylabel':
            # ax1.set_ylabel(self.FigureOptions['ylabel'])
            # if key == 'labelsize':
            ax1.set_xlabel(
                Visualize.FigureDefaultOptions["xlabel"],
                fontsize=Visualize.FigureDefaultOptions["AxisLabelSize"],
            )
            ax1.set_ylabel(
                Visualize.FigureDefaultOptions["ylabel"],
                fontsize=Visualize.FigureDefaultOptions["AxisLabelSize"],
            )
            # if key == 'fontsize':
            plt.rcParams.update(
                {"font.size": int(Visualize.FigureDefaultOptions["Axisfontsize"])}
            )

            # fig.legend(loc="upper right", bbox_to_anchor=(1,1), bbox_transform=ax1.transAxes,fontsize = 15)

            plt.tight_layout()

        if Save == True:
            plt.savefig(
                Visualize.FigureDefaultOptions["name"] + "-hist.tif", transparent=True
            )
            # plt.close()

    def ListAttributes(self):
        """ListAttributes.

        Print Attributes List
        """
        print("\n")
        print(
            "Attributes List of: "
            + repr(self.__dict__["name"])
            + " - "
            + self.__class__.__name__
            + " Instance\n"
        )
        self_keys = list(self.__dict__.keys())
        self_keys.sort()
        for key in self_keys:
            if key != "name":
                print(str(key) + " : " + repr(self.__dict__[key]))

        print("\n")


class MidpointNormalize(colors.Normalize):
    """MidpointNormalize.

    !TODO needs docs

    """

    def __init__(self, vmin=None, vmax=None, midpoint=None, clip=False):
        self.midpoint = midpoint
        colors.Normalize.__init__(self, vmin, vmax, clip)

    def __call__(self, value, clip=None):
        """MidpointNormalize.

        ! TODO needs docs

        Parameters
        ----------
        value : TYPE
            DESCRIPTION.
        clip : TYPE, optional
            DESCRIPTION. The default is None.

        Returns
        -------
        TYPE
            DESCRIPTION.

        """
        # I'm ignoring masked values and all kinds of edge cases to make a
        # simple example...
        x, y = [self.vmin, self.midpoint, self.vmax], [0, 0.5, 1]

        return np.ma.masked_array(np.interp(value, x, y))<|MERGE_RESOLUTION|>--- conflicted
+++ resolved
@@ -9,17 +9,10 @@
 import os
 from collections import OrderedDict
 
-<<<<<<< HEAD
 try :
     from osgeo import gdal
 except ImportError:
     import gdal
-=======
-try:
-    import gdal
-except ModuleNotFoundError:
-    from osgeo import gdal
->>>>>>> 186b9899
 
 import matplotlib as mpl
 import matplotlib.colors as colors
