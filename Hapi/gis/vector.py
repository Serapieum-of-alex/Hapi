--- conflicted
+++ resolved
@@ -9,7 +9,6 @@
 
 import geopandas as gpd
 import numpy as np
-<<<<<<< HEAD
 
 try :
     from osgeo import ogr, osr
@@ -19,11 +18,6 @@
 
 import pandas as pd
 from fiona.crs import from_epsg
-=======
-import pandas as pd
-from fiona.crs import from_epsg
-from osgeo import ogr, osr
->>>>>>> 186b9899
 from pyproj import Proj, transform
 
 # from shapely.geometry.polygon import Polygon
